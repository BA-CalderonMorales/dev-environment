<<<<<<< HEAD
use std::sync::Once;
use tracing::{debug, info, warn, Level};

static INIT: Once = Once::new();

pub trait Logger {
    fn debug(&self, message: &str);
    fn info(&self, message: &str);
    fn warn(&self, message: &str);
}

pub struct TracingLogger;

impl Logger for TracingLogger {
    fn debug(&self, message: &str) {
        debug!("{}", message);
    }

    fn info(&self, message: &str) {
        info!("{}", message);
    }

    fn warn(&self, message: &str) {
        warn!("{}", message);
    }
}

pub struct MockLogger;

impl Logger for MockLogger {
    fn debug(&self, message: &str) {
        println!("DEBUG: {}", message);
    }

    fn info(&self, message: &str) {
        println!("INFO: {}", message);
    }

    fn warn(&self, message: &str) {
        println!("WARN: {}", message);
    }
}

pub fn init_logging() {
    INIT.call_once(|| {
        tracing_subscriber::fmt()
            .with_max_level(Level::DEBUG)
            .init();
    });
}

pub fn get_logger(is_local: bool) -> Box<dyn Logger> {
    if is_local {
        Box::new(MockLogger)
    } else {
        Box::new(TracingLogger)
    }
} 
=======
mod logger;

pub use logger::{Logger, init_logging, get_logger};
>>>>>>> b4bedb87
<|MERGE_RESOLUTION|>--- conflicted
+++ resolved
@@ -1,64 +1,3 @@
-<<<<<<< HEAD
-use std::sync::Once;
-use tracing::{debug, info, warn, Level};
-
-static INIT: Once = Once::new();
-
-pub trait Logger {
-    fn debug(&self, message: &str);
-    fn info(&self, message: &str);
-    fn warn(&self, message: &str);
-}
-
-pub struct TracingLogger;
-
-impl Logger for TracingLogger {
-    fn debug(&self, message: &str) {
-        debug!("{}", message);
-    }
-
-    fn info(&self, message: &str) {
-        info!("{}", message);
-    }
-
-    fn warn(&self, message: &str) {
-        warn!("{}", message);
-    }
-}
-
-pub struct MockLogger;
-
-impl Logger for MockLogger {
-    fn debug(&self, message: &str) {
-        println!("DEBUG: {}", message);
-    }
-
-    fn info(&self, message: &str) {
-        println!("INFO: {}", message);
-    }
-
-    fn warn(&self, message: &str) {
-        println!("WARN: {}", message);
-    }
-}
-
-pub fn init_logging() {
-    INIT.call_once(|| {
-        tracing_subscriber::fmt()
-            .with_max_level(Level::DEBUG)
-            .init();
-    });
-}
-
-pub fn get_logger(is_local: bool) -> Box<dyn Logger> {
-    if is_local {
-        Box::new(MockLogger)
-    } else {
-        Box::new(TracingLogger)
-    }
-} 
-=======
 mod logger;
 
-pub use logger::{Logger, init_logging, get_logger};
->>>>>>> b4bedb87
+pub use logger::{Logger, init_logging, get_logger};