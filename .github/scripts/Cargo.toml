<<<<<<< HEAD
[package]
name = "github-workflow-scripts"
version = "0.1.0"
edition = "2021"

[lib]
path = "src/lib.rs"

[[bin]]
name = "step-check-workflow-states"
path = "src/bin/step_check_workflow_states.rs"

[[bin]]
name = "step-check-artifacts"
path = "src/bin/step_check_artifacts.rs"

[[bin]]
name = "step-check-base-image"
path = "src/bin/step_check_base_image.rs"

[[bin]]
name = "step-setup-docker-env"
path = "src/bin/step_setup_docker_env.rs"

[[bin]]
name = "step-build-image"
path = "src/bin/step_build_image.rs"

[[bin]]
name = "step-verify-docker-image"
path = "src/bin/step_verify_docker_image.rs"

[dependencies]
anyhow = "1.0"
octocrab = "0.32"
tokio = { version = "1.0", features = ["full"] }
serde = { version = "1.0", features = ["derive"] }
tracing = "0.1"
tracing-subscriber = "0.3"
=======
[package]
name = "github-workflow-scripts"
version = "0.1.0"
edition = "2021"

[lib]
path = "src/lib.rs"

[[bin]]
name = "check-workflow-states"
path = "src/bin/check_workflow_states.rs"

[[bin]]
name = "check-artifacts"
path = "src/bin/check_artifacts.rs"

[dependencies]
anyhow = "1.0"
octocrab = "0.32"
tokio = { version = "1.0", features = ["full"] }
serde = { version = "1.0", features = ["derive"] }
serde_json = "1.0"
tracing = "0.1"
tracing-subscriber = "0.3"
reqwest = { version = "0.11", features = ["json"] }
>>>>>>> b4bedb87
<|MERGE_RESOLUTION|>--- conflicted
+++ resolved
@@ -1,4 +1,3 @@
-<<<<<<< HEAD
 [package]
 name = "github-workflow-scripts"
 version = "0.1.0"
@@ -36,32 +35,7 @@
 octocrab = "0.32"
 tokio = { version = "1.0", features = ["full"] }
 serde = { version = "1.0", features = ["derive"] }
-tracing = "0.1"
-tracing-subscriber = "0.3"
-=======
-[package]
-name = "github-workflow-scripts"
-version = "0.1.0"
-edition = "2021"
-
-[lib]
-path = "src/lib.rs"
-
-[[bin]]
-name = "check-workflow-states"
-path = "src/bin/check_workflow_states.rs"
-
-[[bin]]
-name = "check-artifacts"
-path = "src/bin/check_artifacts.rs"
-
-[dependencies]
-anyhow = "1.0"
-octocrab = "0.32"
-tokio = { version = "1.0", features = ["full"] }
-serde = { version = "1.0", features = ["derive"] }
 serde_json = "1.0"
 tracing = "0.1"
 tracing-subscriber = "0.3"
-reqwest = { version = "0.11", features = ["json"] }
->>>>>>> b4bedb87
+reqwest = { version = "0.11", features = ["json"] }