--- conflicted
+++ resolved
@@ -1,83 +1,3 @@
-<<<<<<< HEAD
-.env
-
-projects/**/node_modules/
-
-projects/**/target/
-
-projects/**/dist/
-
-projects/**/.venv/
-
-projects/**/__pycache__/
-
-.vscode-server/
-
-npm-cache/
-
-cargo-cache/
-
-go-cache/
-
-# IDE and Editor files
-.idea/
-*.swp
-*.swo
-.DS_Store
-Thumbs.db
-
-# Log files
-*.log
-npm-debug.log*
-yarn-debug.log*
-yarn-error.log*
-
-# Environment files (though you already have .env)
-.env.local
-.env.*.local
-.env.development
-.env.test
-.env.production
-
-# Testing
-coverage/
-.nyc_output/
-
-# Temporary files
-*.tmp
-*.temp
-.cache/
-
-# Build outputs
-*.tsbuildinfo
-.next/
-.nuxt/
-.output/
-
-# Rust specific (more comprehensive patterns)
-.github/scripts/target/
-**/*.rs.bk
-**/*.rmeta
-**/*.rlib
-**/*.dll
-**/*.dylib
-**/*.so
-**/*.d
-**/*.exe
-**/*.pdb
-**/*.fingerprint/
-**/.rustc_info.json
-**/.cargo-lock
-**/CACHEDIR.TAG
-
-# Add under the existing Rust section:
-**/target/
-**/Cargo.lock
-
-# Distribution artifacts
-distributions/direct_download/dev-environment.tar
-distributions/direct_download/checksum.txt
-=======
 .env
 
 projects/**/node_modules/
@@ -150,4 +70,6 @@
 **/CACHEDIR.TAG
 **/target/
 **/Cargo.lock
->>>>>>> b4bedb87
+# Distribution artifacts
+distributions/direct_download/dev-environment.tar
+distributions/direct_download/checksum.txt